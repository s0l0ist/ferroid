--- conflicted
+++ resolved
@@ -48,18 +48,10 @@
 | `LockSnowflakeGenerator`   | ✅        | ✅          | ❌        | Medium     | Fair multithreaded access               |
 | `AtomicSnowflakeGenerator` | ✅        | ✅          | ✅        | High       | Fast concurrent generation (less fair)  |
 
-<<<<<<< HEAD
 | Ulid Generator       | Monotonic | Thread-Safe | Lock-Free | Throughput | Use Case                                |
 | -------------------- | --------- | ----------- | --------- | ---------- | --------------------------------------- |
 | `BasicUlidGenerator` | ✅        | ❌          | ❌        | Highest    | Single-threaded or generator per thread |
 | `LockUlidGenerator`  | ✅        | ✅          | ❌        | Medium     | Fair multithreaded access               |
-=======
-[⚠️]: Uses thread-local RNG with no global locks, but not strictly lock-free in
-the atomic/CAS sense.
-
-Snowflake IDs are always unique and strictly ordered. ULIDs are globally
-sortable and also monotonic per timestamp interval without coordination.
->>>>>>> 88d92d5f
 
 ## 🚀 Usage
 
